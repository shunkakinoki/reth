--- conflicted
+++ resolved
@@ -38,10 +38,7 @@
 tempfile = { version = "3.3.0", optional = true }
 parking_lot = "0.12"
 derive_more = "0.99"
-<<<<<<< HEAD
-=======
 eyre = "0.6.8"
->>>>>>> b7c97776
 
 # arbitrary utils
 arbitrary = { version = "1.1.7", features = ["derive"], optional = true }
